﻿<Project Sdk="Microsoft.NET.Sdk">

  <PropertyGroup>
    <TargetFramework>net7.0</TargetFramework>
    <Nullable>enable</Nullable>

    <IsPackable>false</IsPackable>
  </PropertyGroup>

  <ItemGroup>
    <PackageReference Include="Autofac.Extras.Moq" Version="6.1.0" />
<<<<<<< HEAD
    <PackageReference Include="Microsoft.Extensions.Logging.Abstractions" Version="6.0.2" />
    <PackageReference Include="Microsoft.Extensions.Logging.Debug" Version="6.0.0" />
=======
    <PackageReference Include="Microsoft.Extensions.Logging.Abstractions" Version="7.0.0" />
    <PackageReference Include="Microsoft.Extensions.Logging.Debug" Version="7.0.0" />
>>>>>>> c71187d6
    <PackageReference Include="Microsoft.NET.Test.Sdk" Version="17.4.1" />
    <PackageReference Include="Moq" Version="4.18.4" />
    <PackageReference Include="Serilog.Extensions.Logging" Version="3.1.0" />
    <PackageReference Include="Serilog.Sinks.XUnit" Version="3.0.3" />
    <PackageReference Include="xunit" Version="2.4.2" />
    <PackageReference Include="xunit.runner.visualstudio" Version="2.4.5">
      <IncludeAssets>runtime; build; native; contentfiles; analyzers; buildtransitive</IncludeAssets>
      <PrivateAssets>all</PrivateAssets>
    </PackageReference>
  </ItemGroup>

  <ItemGroup>
    <ProjectReference Include="..\Plugins.SolarEdge\Plugins.SolarEdge.csproj" />
    <ProjectReference Include="..\TeslaSolarCharger\Server\TeslaSolarCharger.Server.csproj" />
    <ProjectReference Include="..\TeslaSolarCharger\Shared\TeslaSolarCharger.Shared.csproj" />
  </ItemGroup>

  <ItemGroup>
    <Folder Include="Helper\" />
    <Folder Include="Services\SolarEdgePlugin\" />
  </ItemGroup>

</Project><|MERGE_RESOLUTION|>--- conflicted
+++ resolved
@@ -9,13 +9,8 @@
 
   <ItemGroup>
     <PackageReference Include="Autofac.Extras.Moq" Version="6.1.0" />
-<<<<<<< HEAD
-    <PackageReference Include="Microsoft.Extensions.Logging.Abstractions" Version="6.0.2" />
-    <PackageReference Include="Microsoft.Extensions.Logging.Debug" Version="6.0.0" />
-=======
     <PackageReference Include="Microsoft.Extensions.Logging.Abstractions" Version="7.0.0" />
     <PackageReference Include="Microsoft.Extensions.Logging.Debug" Version="7.0.0" />
->>>>>>> c71187d6
     <PackageReference Include="Microsoft.NET.Test.Sdk" Version="17.4.1" />
     <PackageReference Include="Moq" Version="4.18.4" />
     <PackageReference Include="Serilog.Extensions.Logging" Version="3.1.0" />
