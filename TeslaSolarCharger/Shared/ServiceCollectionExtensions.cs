using Microsoft.Extensions.DependencyInjection;
using TeslaSolarCharger.Shared.Helper;
using TeslaSolarCharger.Shared.Helper.Contracts;
using TeslaSolarCharger.Shared.Localization;
using TeslaSolarCharger.Shared.Localization.Contracts;
using TeslaSolarCharger.Shared.Localization.Registries;
using TeslaSolarCharger.Shared.Localization.Registries.Components;
using TeslaSolarCharger.Shared.Localization.Registries.Components.StartPage;
using TeslaSolarCharger.Shared.Localization.Registries.Components.Dialogs;
using TeslaSolarCharger.Shared.Localization.Registries.Pages;
using TeslaSolarCharger.Shared.Localization.Registries.PropertyRegistries;
using TeslaSolarCharger.Shared.Localization.Registries.PropertyRegistries.TemplateDtos;
using TeslaSolarCharger.Shared.Localization.Registries.Server;
using TeslaSolarCharger.Shared.Resources;
using TeslaSolarCharger.Shared.Resources.Contracts;

namespace TeslaSolarCharger.Shared;

public static class ServiceCollectionExtensions
{
    public static IServiceCollection AddSharedDependencies(this IServiceCollection services) =>
        services
            .AddTransient<IStringHelper, StringHelper>()
            .AddTransient<IConstants, Constants>()
            .AddTransient<IValidFromToHelper, ValidFromToHelper>()
            .AddSingleton<IPropertyLocalizationService, PropertyLocalizationService>()
            .AddSingleton<IPropertyLocalizationRegistry, BaseConfigurationBasePropertyLocalization>()
            .AddSingleton<IPropertyLocalizationRegistry, CarBasicConfigurationPropertyLocalization>()
            .AddSingleton<IPropertyLocalizationRegistry, ChargingStationConnectorPropertyLocalization>()
            .AddSingleton<IPropertyLocalizationRegistry, CarOverviewSettingsPropertyLocalization>()
            .AddSingleton<IPropertyLocalizationRegistry, CarChargingTargetPropertyLocalization>()
            .AddSingleton<IPropertyLocalizationRegistry, ModbusValueResultConfigurationPropertyLocalization>()
            .AddSingleton<IPropertyLocalizationRegistry, ChargePricePropertyLocalization>()
            .AddSingleton<IPropertyLocalizationRegistry, DtoSmaEnergyMeterTemplateValueConfigurationPropertyLocalization>()
            .AddSingleton<IPropertyLocalizationRegistry, DtoSmaInverterTemplateValueConfigurationPropertyLocalization>()
            .AddSingleton<IPropertyLocalizationRegistry, DtoSolaxTemplateValueConfigurationPropertyLocalization>()
            .AddSingleton<IPropertyLocalizationRegistry, DtoTeslaPowerwallTemplateValueConfigurationPropertyLocalization>()
            .AddSingleton<ITextLocalizationService, TextLocalizationService>()
            .AddSingleton<ITextLocalizationRegistry, SharedComponentLocalizationRegistry>()
            .AddSingleton<ITextLocalizationRegistry, BaseConfigurationPageLocalizationRegistry>()
            .AddSingleton<ITextLocalizationRegistry, CarSettingsPageLocalizationRegistry>()
            .AddSingleton<ITextLocalizationRegistry, ChargeCostDetailPageLocalizationRegistry>()
            .AddSingleton<ITextLocalizationRegistry, ChargeCostsListPageLocalizationRegistry>()
            .AddSingleton<ITextLocalizationRegistry, CloudConnectionPageLocalizationRegistry>()
            .AddSingleton<ITextLocalizationRegistry, ChargingStationsPageLocalizationRegistry>()
            .AddSingleton<ITextLocalizationRegistry, HandledChargesListPageLocalizationRegistry>()
            .AddSingleton<ITextLocalizationRegistry, HomePageLocalizationRegistry>()
            .AddSingleton<ITextLocalizationRegistry, SupportPageLocalizationRegistry>()
            .AddSingleton<ITextLocalizationRegistry, FixedPriceComponentLocalizationRegistry>()
            .AddSingleton<ITextLocalizationRegistry, AutoReloadOnVersionChangeComponentLocalizationRegistry>()
            .AddSingleton<ITextLocalizationRegistry, BackupComponentLocalizationRegistry>()
            .AddSingleton<ITextLocalizationRegistry, ChargingStationConnectorsComponentLocalizationRegistry>()
            .AddSingleton<ITextLocalizationRegistry, NavMenuComponentLocalizationRegistry>()
            .AddSingleton<ITextLocalizationRegistry, CustomIconLocalizationRegistry>()
            .AddSingleton<ITextLocalizationRegistry, CarDetailsComponentLocalizationRegistry>()
            .AddSingleton<ITextLocalizationRegistry, CarSelectorComponentLocalizationRegistry>()
            .AddSingleton<ITextLocalizationRegistry, GenericValueConfigurationComponentLocalizationRegistry>()
            .AddSingleton<ITextLocalizationRegistry, BackendInformationDisplayComponentLocalizationRegistry>()
            .AddSingleton<ITextLocalizationRegistry, ChargeSummaryComponentLocalizationRegistry>()
            .AddSingleton<ITextLocalizationRegistry, ChargingConnectorDetailsComponentLocalizationRegistry>()
            .AddSingleton<ITextLocalizationRegistry, ChargingSchedulesChartComponentLocalizationRegistry>()
            .AddSingleton<ITextLocalizationRegistry, ChargingSchedulesComponentLocalizationRegistry>()
            .AddSingleton<ITextLocalizationRegistry, EditFormComponentLocalizationRegistry>()
            .AddSingleton<ITextLocalizationRegistry, ChargingTargetConfigurationComponentLocalizationRegistry>()
            .AddSingleton<ITextLocalizationRegistry, EnergyPredictionComponentLocalizationRegistry>()
            .AddSingleton<ITextLocalizationRegistry, FleetApiTestComponentLocalizationRegistry>()
            .AddSingleton<ITextLocalizationRegistry, HiddenErrorsComponentLocalizationRegistry>()
            .AddSingleton<ITextLocalizationRegistry, LegendItemComponentLocalizationRegistry>()
            .AddSingleton<ITextLocalizationRegistry, LoadpointComponentLocalizationRegistry>()
            .AddSingleton<ITextLocalizationRegistry, LoggedErrorsComponentLocalizationRegistry>()
            .AddSingleton<ITextLocalizationRegistry, ManualOcppChargingComponentLocalizationRegistry>()
            .AddSingleton<ITextLocalizationRegistry, NotChargingAtExpectedPowerReasonsComponentLocalizationRegistry>()
            .AddSingleton<ITextLocalizationRegistry, NotChargingWithExpectedPowerReasonLocalizationRegistry>()
            .AddSingleton<ITextLocalizationRegistry, PowerBufferComponentLocalizationRegistry>()
            .AddSingleton<ITextLocalizationRegistry, InstallationInformationLocalizationRegistry>()
            .AddSingleton<ITextLocalizationRegistry, MerryChristmasAndHappyNewYearComponentLocalizationRegistry>()
<<<<<<< HEAD
            .AddSingleton<ITextLocalizationRegistry, DialogsLocalizationRegistry>()
=======
            .AddSingleton<ITextLocalizationRegistry, TimeSeriesChartPageLocalizationRegistry>()
>>>>>>> ea2c1cd7
        ;
}<|MERGE_RESOLUTION|>--- conflicted
+++ resolved
@@ -74,10 +74,7 @@
             .AddSingleton<ITextLocalizationRegistry, PowerBufferComponentLocalizationRegistry>()
             .AddSingleton<ITextLocalizationRegistry, InstallationInformationLocalizationRegistry>()
             .AddSingleton<ITextLocalizationRegistry, MerryChristmasAndHappyNewYearComponentLocalizationRegistry>()
-<<<<<<< HEAD
             .AddSingleton<ITextLocalizationRegistry, DialogsLocalizationRegistry>()
-=======
             .AddSingleton<ITextLocalizationRegistry, TimeSeriesChartPageLocalizationRegistry>()
->>>>>>> ea2c1cd7
         ;
 }